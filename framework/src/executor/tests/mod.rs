mod service_call_service;

use std::sync::Arc;

use async_trait::async_trait;
use bytes::{Bytes, BytesMut};
use cita_trie::MemoryDB;

use asset::types::{Asset, GetBalanceResponse};
use asset::AssetService;
use protocol::traits::{Executor, ExecutorParams, Service, ServiceMapping, ServiceSDK, Storage};
use protocol::types::{
    Address, Block, Genesis, Hash, Proof, RawTransaction, Receipt, SignedTransaction,
    TransactionRequest,
};
use protocol::ProtocolResult;

use crate::executor::ServiceExecutor;

#[test]
fn test_create_genesis() {
    let toml_str = include_str!("./genesis_services.toml");
    let genesis: Genesis = toml::from_str(toml_str).unwrap();

    let db = Arc::new(MemoryDB::new(false));

    let root = ServiceExecutor::create_genesis(
        genesis.services,
        Arc::clone(&db),
        Arc::new(MockStorage {}),
        Arc::new(MockServiceMapping {}),
    )
    .unwrap();

    let executor = ServiceExecutor::with_root(
        root.clone(),
        Arc::clone(&db),
        Arc::new(MockStorage {}),
        Arc::new(MockServiceMapping {}),
    )
    .unwrap();
    let params = ExecutorParams {
        state_root:   root,
        height:       1,
        timestamp:    0,
        cycles_limit: std::u64::MAX,
    };
    let caller = Address::from_hex("f8389d774afdad8755ef8e629e5a154fddc6325a").unwrap();
    let request = TransactionRequest {
        service_name: "asset".to_owned(),
        method:       "get_balance".to_owned(),
        payload:
            r#"{"asset_id": "f56924db538e77bb5951eb5ff0d02b88983c49c45eea30e8ae3e7234b311436c"}"#
                .to_owned(),
    };
    let res = executor.read(&params, &caller, 1, &request).unwrap();
    let resp: GetBalanceResponse = serde_json::from_str(&res.ret).unwrap();

    assert_eq!(resp.balance, 320_000_011);
}

#[test]
fn test_exec() {
    let toml_str = include_str!("./genesis_services.toml");
    let genesis: Genesis = toml::from_str(toml_str).unwrap();

    let db = Arc::new(MemoryDB::new(false));

    let root = ServiceExecutor::create_genesis(
        genesis.services,
        Arc::clone(&db),
        Arc::new(MockStorage {}),
        Arc::new(MockServiceMapping {}),
    )
    .unwrap();

    let mut executor = ServiceExecutor::with_root(
        root.clone(),
        Arc::clone(&db),
        Arc::new(MockStorage {}),
        Arc::new(MockServiceMapping {}),
    )
    .unwrap();

    let params = ExecutorParams {
        state_root:   root,
        height:       1,
        timestamp:    0,
        cycles_limit: std::u64::MAX,
    };

    let raw = RawTransaction {
        chain_id:     Hash::from_empty(),
        nonce:        Hash::from_empty(),
        timeout:      0,
        cycles_price: 1,
        cycles_limit: std::u64::MAX,
        request:      TransactionRequest {
            service_name: "asset".to_owned(),
            method:       "create_asset".to_owned(),
            payload:      r#"{ "name": "MutaToken2", "symbol": "MT2", "supply": 320000011 }"#
                .to_owned(),
        },
    };
    let stx = SignedTransaction {
        raw,
        tx_hash: Hash::from_empty(),
        pubkey: Bytes::from(
            hex::decode("031288a6788678c25952eba8693b2f278f66e2187004b64ac09416d07f83f96d5b")
                .unwrap(),
        ),
        signature: BytesMut::from("").freeze(),
    };
    let txs = vec![stx];
    let executor_resp = executor.exec(&params, &txs).unwrap();
    let receipt = &executor_resp.receipts[0];

    assert_eq!(receipt.response.is_error, false);
    let asset: Asset = serde_json::from_str(&receipt.response.ret).unwrap();
    assert_eq!(asset.name, "MutaToken2");
    assert_eq!(asset.symbol, "MT2");
    assert_eq!(asset.supply, 320_000_011);
}

struct MockServiceMapping;

impl ServiceMapping for MockServiceMapping {
    fn get_service<SDK: 'static + ServiceSDK>(
        &self,
        name: &str,
        sdk: SDK,
    ) -> ProtocolResult<Box<dyn Service>> {
        let service = match name {
            "asset" => AssetService::new(sdk)?,
            _ => panic!("not found service"),
        };

        Ok(Box::new(service))
    }

    fn list_service_name(&self) -> Vec<String> {
        vec!["asset".to_owned()]
    }
}

struct MockStorage;

#[async_trait]
impl Storage for MockStorage {
    async fn insert_transactions(&self, _: Vec<SignedTransaction>) -> ProtocolResult<()> {
        unimplemented!()
    }

    async fn insert_block(&self, _: Block) -> ProtocolResult<()> {
        unimplemented!()
    }

    async fn insert_receipts(&self, _: Vec<Receipt>) -> ProtocolResult<()> {
        unimplemented!()
    }

    async fn update_latest_proof(&self, _: Proof) -> ProtocolResult<()> {
        unimplemented!()
    }

    async fn get_transaction_by_hash(&self, _: Hash) -> ProtocolResult<SignedTransaction> {
        unimplemented!()
    }

    async fn get_transactions(&self, _: Vec<Hash>) -> ProtocolResult<Vec<SignedTransaction>> {
        unimplemented!()
    }

    async fn get_latest_block(&self) -> ProtocolResult<Block> {
        unimplemented!()
    }

    async fn get_block_by_height(&self, _: u64) -> ProtocolResult<Block> {
        unimplemented!()
    }

    async fn get_block_by_hash(&self, _: Hash) -> ProtocolResult<Block> {
        unimplemented!()
    }

    async fn get_receipt(&self, _: Hash) -> ProtocolResult<Receipt> {
        unimplemented!()
    }

    async fn get_receipts(&self, _: Vec<Hash>) -> ProtocolResult<Vec<Receipt>> {
        unimplemented!()
    }

    async fn get_latest_proof(&self) -> ProtocolResult<Proof> {
        unimplemented!()
    }

    async fn update_overlord_wal(&self, _info: Bytes) -> ProtocolResult<()> {
        unimplemented!()
    }

    async fn update_muta_wal(&self, _info: Bytes) -> ProtocolResult<()> {
        unimplemented!()
    }

    async fn load_overlord_wal(&self) -> ProtocolResult<Bytes> {
        unimplemented!()
    }

    async fn load_muta_wal(&self) -> ProtocolResult<Bytes> {
        unimplemented!()
    }

    async fn update_exec_queue_wal(&self, _info: Bytes) -> ProtocolResult<()> {
        unimplemented!()
    }

    async fn load_exec_queue_wal(&self) -> ProtocolResult<Bytes> {
        unimplemented!()
    }

    async fn insert_wal_transactions(
        &self,
<<<<<<< HEAD
        _epoch_hash: Hash,
=======
        _block_hash: Hash,
>>>>>>> 8cf68732
        _signed_txs: Vec<SignedTransaction>,
    ) -> ProtocolResult<()> {
        unimplemented!()
    }

    async fn get_wal_transactions(
        &self,
<<<<<<< HEAD
        _epoch_hash: Hash,
=======
        _block_hash: Hash,
>>>>>>> 8cf68732
    ) -> ProtocolResult<Vec<SignedTransaction>> {
        unimplemented!()
    }
}<|MERGE_RESOLUTION|>--- conflicted
+++ resolved
@@ -221,11 +221,7 @@
 
     async fn insert_wal_transactions(
         &self,
-<<<<<<< HEAD
-        _epoch_hash: Hash,
-=======
         _block_hash: Hash,
->>>>>>> 8cf68732
         _signed_txs: Vec<SignedTransaction>,
     ) -> ProtocolResult<()> {
         unimplemented!()
@@ -233,11 +229,7 @@
 
     async fn get_wal_transactions(
         &self,
-<<<<<<< HEAD
-        _epoch_hash: Hash,
-=======
         _block_hash: Hash,
->>>>>>> 8cf68732
     ) -> ProtocolResult<Vec<SignedTransaction>> {
         unimplemented!()
     }
