--- conflicted
+++ resolved
@@ -13,17 +13,10 @@
 use core_api::config::GraphQLConfig;
 use core_consensus::fixed_types::{FixedBlock, FixedSignedTxs};
 use core_consensus::message::{
-<<<<<<< HEAD
-    ProposalMessageHandler, PullEpochRpcHandler, PullTxsRpcHandler, QCMessageHandler,
-    RemoteEpochIDMessageHandler, VoteMessageHandler, BROADCAST_EPOCH_ID,
-    END_GOSSIP_AGGREGATED_VOTE, END_GOSSIP_SIGNED_PROPOSAL, END_GOSSIP_SIGNED_VOTE,
-    RPC_RESP_SYNC_PULL_EPOCH, RPC_RESP_SYNC_PULL_TXS, RPC_SYNC_PULL_EPOCH, RPC_SYNC_PULL_TXS,
-=======
     ProposalMessageHandler, PullBlockRpcHandler, PullTxsRpcHandler, QCMessageHandler,
     RemoteHeightMessageHandler, VoteMessageHandler, BROADCAST_HEIGHT, END_GOSSIP_AGGREGATED_VOTE,
     END_GOSSIP_SIGNED_PROPOSAL, END_GOSSIP_SIGNED_VOTE, RPC_RESP_SYNC_PULL_BLOCK,
     RPC_RESP_SYNC_PULL_TXS, RPC_SYNC_PULL_BLOCK, RPC_SYNC_PULL_TXS,
->>>>>>> 8cf68732
 };
 use core_consensus::status::{CurrentConsensusStatus, StatusAgent};
 use core_consensus::{
@@ -38,11 +31,7 @@
 use framework::binding::state::RocksTrieDB;
 use framework::executor::{ServiceExecutor, ServiceExecutorFactory};
 use protocol::traits::{MessageCodec, NodeInfo, ServiceMapping, Storage};
-<<<<<<< HEAD
-use protocol::types::{Address, Bloom, Epoch, EpochHeader, Genesis, Hash, Proof, Validator};
-=======
 use protocol::types::{Address, Block, BlockHeader, Bloom, Genesis, Hash, Proof, Validator};
->>>>>>> 8cf68732
 use protocol::{fixed_codec::FixedCodec, ProtocolError, ProtocolResult};
 
 use crate::config::Config;
@@ -201,13 +190,8 @@
         chain_id:     chain_id.clone(),
         self_address: my_address.clone(),
     };
-<<<<<<< HEAD
-    let current_header = &current_epoch.header;
-    let prevhash = Hash::digest(current_epoch.encode_fixed()?);
-=======
     let current_header = &current_block.header;
     let prevhash = Hash::digest(current_block.encode_fixed()?);
->>>>>>> 8cf68732
 
     let current_consensus_status = if let Ok(wal_info) = storage.load_muta_wal().await {
         MessageCodec::decode(wal_info).await?
@@ -215,13 +199,8 @@
         CurrentConsensusStatus {
             cycles_price:       config.consensus.cycles_price,
             cycles_limit:       config.consensus.cycles_limit,
-<<<<<<< HEAD
-            epoch_id:           current_epoch.header.epoch_id + 1,
-            exec_epoch_id:      current_epoch.header.epoch_id,
-=======
             height:             current_block.header.height + 1,
             exec_height:        current_block.header.height,
->>>>>>> 8cf68732
             prev_hash:          prevhash,
             latest_state_root:  current_header.state_root.clone(),
             logs_bloom:         current_header.logs_bloom.clone(),
@@ -336,13 +315,8 @@
         Box::new(VoteMessageHandler::new(Arc::clone(&overlord_consensus))),
     )?;
     network_service.register_endpoint_handler(
-<<<<<<< HEAD
-        BROADCAST_EPOCH_ID,
-        Box::new(RemoteEpochIDMessageHandler::new(Arc::clone(
-=======
         BROADCAST_HEIGHT,
         Box::new(RemoteHeightMessageHandler::new(Arc::clone(
->>>>>>> 8cf68732
             &synchronization,
         ))),
     )?;
@@ -382,11 +356,7 @@
     tokio::spawn(core_api::start_graphql(graphql_config, api_adapter));
 
     // Run sync
-<<<<<<< HEAD
-    runtime::spawn(async move {
-=======
     tokio::spawn(async move {
->>>>>>> 8cf68732
         if let Err(e) = synchronization.polling_broadcast().await {
             log::error!("synchronization: {:?}", e);
         }
