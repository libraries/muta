--- conflicted
+++ resolved
@@ -18,19 +18,11 @@
 pub const END_GOSSIP_SIGNED_PROPOSAL: &str = "/gossip/consensus/signed_proposal";
 pub const END_GOSSIP_SIGNED_VOTE: &str = "/gossip/consensus/signed_vote";
 pub const END_GOSSIP_AGGREGATED_VOTE: &str = "/gossip/consensus/qc";
-<<<<<<< HEAD
-pub const RPC_SYNC_PULL_EPOCH: &str = "/rpc_call/consensus/sync_pull_epoch";
-pub const RPC_RESP_SYNC_PULL_EPOCH: &str = "/rpc_resp/consensus/sync_pull_epoch";
-pub const RPC_SYNC_PULL_TXS: &str = "/rpc_call/consensus/sync_pull_txs";
-pub const RPC_RESP_SYNC_PULL_TXS: &str = "/rpc_resp/consensus/sync_pull_txs";
-pub const BROADCAST_EPOCH_ID: &str = "/gossip/consensus/broadcast_epoch_id";
-=======
 pub const RPC_SYNC_PULL_BLOCK: &str = "/rpc_call/consensus/sync_pull_block";
 pub const RPC_RESP_SYNC_PULL_BLOCK: &str = "/rpc_resp/consensus/sync_pull_block";
 pub const RPC_SYNC_PULL_TXS: &str = "/rpc_call/consensus/sync_pull_txs";
 pub const RPC_RESP_SYNC_PULL_TXS: &str = "/rpc_resp/consensus/sync_pull_txs";
 pub const BROADCAST_HEIGHT: &str = "/gossip/consensus/broadcast_height";
->>>>>>> 8cf68732
 
 #[derive(Serialize, Deserialize, Clone, Debug, PartialEq, Eq)]
 pub struct Proposal(pub Vec<u8>);
@@ -125,38 +117,22 @@
     }
 }
 
-<<<<<<< HEAD
-pub struct RemoteEpochIDMessageHandler<Sy> {
-    synchronization: Arc<Sy>,
-}
-
-impl<Sy: Synchronization + 'static> RemoteEpochIDMessageHandler<Sy> {
-=======
 pub struct RemoteHeightMessageHandler<Sy> {
     synchronization: Arc<Sy>,
 }
 
 impl<Sy: Synchronization + 'static> RemoteHeightMessageHandler<Sy> {
->>>>>>> 8cf68732
     pub fn new(synchronization: Arc<Sy>) -> Self {
         Self { synchronization }
     }
 }
 
 #[async_trait]
-<<<<<<< HEAD
-impl<Sy: Synchronization + 'static> MessageHandler for RemoteEpochIDMessageHandler<Sy> {
-    type Message = u64;
-
-    async fn process(&self, ctx: Context, msg: Self::Message) -> ProtocolResult<()> {
-        self.synchronization.receive_remote_epoch(ctx, msg).await
-=======
 impl<Sy: Synchronization + 'static> MessageHandler for RemoteHeightMessageHandler<Sy> {
     type Message = u64;
 
     async fn process(&self, ctx: Context, msg: Self::Message) -> ProtocolResult<()> {
         self.synchronization.receive_remote_block(ctx, msg).await
->>>>>>> 8cf68732
     }
 }
 
