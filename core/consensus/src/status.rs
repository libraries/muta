--- conflicted
+++ resolved
@@ -10,11 +10,7 @@
 use common_merkle::Merkle;
 use protocol::fixed_codec::FixedCodec;
 use protocol::traits::ExecutorResp;
-<<<<<<< HEAD
-use protocol::types::{Bloom, Epoch, Hash, MerkleRoot, Proof, Validator};
-=======
 use protocol::types::{Block, Bloom, Hash, MerkleRoot, Proof, Validator};
->>>>>>> 8cf68732
 use protocol::ProtocolResult;
 
 use crate::engine::check_vec_roots;
@@ -79,37 +75,6 @@
         status.consensus_interval = new_status.consensus_interval;
     }
 
-    pub fn update_after_sync_commit(
-        &self,
-        epoch_id: u64,
-        epoch: Epoch,
-        prev_hash: Hash,
-        proof: Proof,
-    ) {
-        self.status
-            .write()
-            .update_after_sync_commit(epoch_id, epoch, prev_hash, proof)
-    }
-
-    // TODO(yejiayu): Is there a better way to write it?
-    pub fn replace(&self, new_status: CurrentConsensusStatus) {
-        let mut status = self.status.write();
-        status.cycles_price = new_status.cycles_price;
-        status.cycles_limit = new_status.cycles_limit;
-        status.epoch_id = new_status.epoch_id;
-        status.exec_epoch_id = new_status.exec_epoch_id;
-        status.prev_hash = new_status.prev_hash;
-        status.logs_bloom = new_status.logs_bloom;
-        status.confirm_root = new_status.confirm_root;
-        status.latest_state_root = new_status.latest_state_root;
-        status.state_root = new_status.state_root;
-        status.receipt_root = new_status.receipt_root;
-        status.cycles_used = new_status.cycles_used;
-        status.proof = new_status.proof;
-        status.validators = new_status.validators;
-        status.consensus_interval = new_status.consensus_interval;
-    }
-
     pub fn to_inner(&self) -> CurrentConsensusStatus {
         self.status.read().clone()
     }
@@ -118,13 +83,8 @@
 #[derive(Serialize, Deserialize, Clone, Debug, Display)]
 #[rustfmt::skip]
 #[display(
-<<<<<<< HEAD
-    fmt = "epoch ID {}, exec epoch ID {}, prev_hash {:?},latest_state_root {:?} state root {:?}, receipt root {:?}, confirm root {:?}, cycle used {:?}",
-    epoch_id, exec_epoch_id, prev_hash, latest_state_root, state_root, receipt_root, confirm_root, cycles_used
-=======
     fmt = "height {}, exec height {}, prev_hash {:?},latest_state_root {:?} state root {:?}, receipt root {:?}, confirm root {:?}, cycle used {:?}",
     height, exec_height, prev_hash, latest_state_root, state_root, receipt_root, confirm_root, cycles_used
->>>>>>> 8cf68732
 )]
 pub struct CurrentConsensusStatus {
     pub cycles_price:       u64,
@@ -149,13 +109,8 @@
         info!("update_after_exec cache: {}", self);
         trace_after_exec(&info);
 
-<<<<<<< HEAD
-        assert!(info.exec_epoch_id == self.exec_epoch_id + 1);
-        self.exec_epoch_id += 1;
-=======
         assert!(info.exec_height == self.exec_height + 1);
         self.exec_height += 1;
->>>>>>> 8cf68732
         self.latest_state_root = info.state_root.clone();
         self.cycles_used.push(info.cycles_used);
         self.confirm_root.push(info.confirm_root.clone());
@@ -177,40 +132,16 @@
         self.height = height;
         self.prev_hash = prev_hash;
         self.proof = proof;
-<<<<<<< HEAD
-        self.update_cycles(&epoch.header.cycles_used)?;
-        self.update_logs_bloom(&epoch.header.logs_bloom)?;
-        self.update_state_root(&epoch.header.state_root)?;
-        self.update_confirm_root(&epoch.header.confirm_root)?;
-        self.update_receipt_root(&epoch.header.receipt_root)?;
-=======
         self.update_cycles(&block.header.cycles_used)?;
         self.update_logs_bloom(&block.header.logs_bloom)?;
         self.update_state_root(&block.header.state_root)?;
         self.update_confirm_root(&block.header.confirm_root)?;
         self.update_receipt_root(&block.header.receipt_root)?;
->>>>>>> 8cf68732
         Ok(())
     }
 
     pub fn update_after_sync_commit(
         &mut self,
-<<<<<<< HEAD
-        epoch_id: u64,
-        epoch: Epoch,
-        prev_hash: Hash,
-        proof: Proof,
-    ) {
-        self.epoch_id = epoch_id;
-        self.prev_hash = prev_hash;
-        self.proof = proof;
-
-        self.cycles_used = self.cycles_used.split_off(epoch.header.cycles_used.len());
-        self.logs_bloom = self.logs_bloom.split_off(epoch.header.logs_bloom.len());
-        self.state_root = self.state_root.split_off(epoch.header.cycles_used.len());
-        self.confirm_root = self.confirm_root.split_off(epoch.header.confirm_root.len());
-        self.receipt_root = self.receipt_root.split_off(epoch.header.receipt_root.len());
-=======
         height: u64,
         block: Block,
         prev_hash: Hash,
@@ -225,7 +156,6 @@
         self.state_root = self.state_root.split_off(block.header.cycles_used.len());
         self.confirm_root = self.confirm_root.split_off(block.header.confirm_root.len());
         self.receipt_root = self.receipt_root.split_off(block.header.receipt_root.len());
->>>>>>> 8cf68732
     }
 
     fn update_cycles(&mut self, cycles: &[u64]) -> ProtocolResult<()> {
@@ -321,11 +251,7 @@
 }
 
 impl UpdateInfo {
-<<<<<<< HEAD
-    pub fn with_after_exec(epoch_id: u64, order_root: MerkleRoot, resp: ExecutorResp) -> Self {
-=======
     pub fn with_after_exec(height: u64, order_root: MerkleRoot, resp: ExecutorResp) -> Self {
->>>>>>> 8cf68732
         let cycles = resp.all_cycles_used;
 
         let receipt = Merkle::from_hashes(
@@ -338,21 +264,12 @@
         .unwrap_or_else(Hash::from_empty);
 
         Self {
-<<<<<<< HEAD
-            exec_epoch_id: epoch_id,
-            cycles_used:   cycles,
-            receipt_root:  receipt,
-            confirm_root:  order_root,
-            state_root:    resp.state_root.clone(),
-            logs_bloom:    resp.logs_bloom,
-=======
             exec_height:  height,
             cycles_used:  cycles,
             receipt_root: receipt,
             confirm_root: order_root,
             state_root:   resp.state_root.clone(),
             logs_bloom:   resp.logs_bloom,
->>>>>>> 8cf68732
         }
     }
 }
