--- conflicted
+++ resolved
@@ -34,11 +34,8 @@
 
 [dev-dependencies]
 asset = { path = "built-in-services/asset"}
-<<<<<<< HEAD
+metadata = { path = "built-in-services/metadata"}
 riscv = { path = "built-in-services/riscv"}
-=======
-metadata = { path = "built-in-services/metadata"}
->>>>>>> 9d1f7b8c
 
 [workspace]
 members = [
@@ -61,11 +58,8 @@
   "binding-macro",
   "framework",
   "built-in-services/asset",
-<<<<<<< HEAD
+  "built-in-services/metadata",
   "built-in-services/riscv",
-=======
-  "built-in-services/metadata",
->>>>>>> 9d1f7b8c
 
   "protocol",
 ]
